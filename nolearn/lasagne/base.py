--- conflicted
+++ resolved
@@ -3,7 +3,9 @@
 from .._compat import chain_exception
 from .._compat import pickle
 from collections import OrderedDict
+import functools
 import itertools
+import operator
 from warnings import warn
 from time import time
 import pdb
@@ -492,8 +494,6 @@
         self.__dict__.update(state)
         self.initialize()
 
-<<<<<<< HEAD
-=======
     def _print_layer_info(self, layers):
         for layer in layers:
             output_shape = layer.output_shape
@@ -503,7 +503,6 @@
                 str(functools.reduce(operator.mul, output_shape[1:])),
                 ))
 
->>>>>>> 008c84ec
     def get_params(self, deep=True):
         params = super(NeuralNet, self).get_params(deep=deep)
 
